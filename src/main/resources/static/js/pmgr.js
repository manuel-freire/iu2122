--- conflicted
+++ resolved
@@ -378,161 +378,6 @@
             });
         });
 
-<<<<<<< HEAD
-        // PROFILE
-        /*document.querySelector("#profile_button").addEventListener("click", e => {
-            appendTo("#test_profile", "hello world");
-        });*/
-
-        //setUser para editarlo -> id, contraseña
-
-        let actualUser = Pmgr.state.users.find(e => e.username == user)
-
-
-        appendTo('#title_profile', `MY PROFILE`)
-
-        appendTo('#id_profile',
-            `<div class="row g-2">
-        <div class="col-md">
-          <div class="form-floating">
-            <input type="word" class="form-control" disabled id="floatingInputGrid" placeholder="Id" value="${actualUser.id}">
-            <label for="floatingInputGrid">Id</label>
-          </div>
-        </div>`)
-
-        appendTo('#user_profile',
-            `<div class="row g-2">
-        <div class="col-md">
-          <div class="form-floating">
-            <input type="user" class="form-control" disabled id="floatingInputGrid" placeholder="User Name" value="${user}">
-            <label for="floatingInputGrid">User Name</label>
-          </div>
-        </div>`)
-
-        appendTo('#password_profile',
-            `<div class="row g-2">
-        <div class="col-md">
-          <div class="form-floating">
-            <input type="password" class="form-control" disabled id="floatingInputGrid" placeholder="Password" value="${password}">
-            <label for="floatingInputGrid">Password</label>
-          </div>
-        </div>`)
-
-        appendTo('#role_profile',
-            `<div class="row g-2">
-        <div class="col-md">
-          <div class="form-floating">
-            <input type="word" class="form-control" disabled id="floatingInputGrid" placeholder="Role" value="${actualUser.role.split(",")[0]}">
-            <label for="floatingInputGrid">Role</label>
-          </div>
-        </div>`)
-
-        appendTo('#groups_profile',
-            `<div class="row g-2">
-        <div class="col-md">
-          <div class="form-floating">
-            <input type="word" class="form-control" disabled id="floatingInputGrid" placeholder="Groups" value="${actualUser.groups}">
-            <label for="floatingInputGrid">Groups</label>
-          </div>
-        </div>`)
-
-        document.querySelector("#edit_profileb").addEventListener("click", e => {
-            document.querySelector("#save_profileb").disabled = false;
-            document.querySelector("#edit_profileb").disabled = true;
-
-            appendTo('#password_profile',
-            `<div class="row g-2">
-        <div class="col-md">
-          <div class="form-floating">
-            <input type="word" class="form-control" id="floatingInputGrid" placeholder="Password" value="${password}">
-            <label for="floatingInputGrid">Password</label>
-          </div>
-        </div>`)
-        });
-
-        /*document.querySelector("#edit_profileb").addEventListener("click", e => {
-            // aquí coger los datos de los inputs que se puedan cambiar y hacer setuser id, contraseña
-            document.querySelector("#edit_profileb").disabled = false;
-            document.querySelector("#save_profileb").disabled = true;
-        });*/
-
-
-        console.log(actualUser)
-
-        Pmgr.state.movies.forEach(o => appendTo('#home_row', createMovieItem(o)));
-
-        Pmgr.state.groups.forEach(o => appendTo('#group_row', createGroupItem(o)));
-
-        create_user_site();
-
-        //Search 
-
-
-        // // vaciamos los contenedores
-        // empty("#movies");
-        // empty("#groups");
-        // empty("#users");
-
-        // // y los volvemos a rellenar con su nuevo contenido
-        // Pmgr.state.movies.forEach(o => appendTo("#movies", createMovieItem(o)));
-        // Pmgr.state.groups.forEach(o => appendTo("#groups", createGroupItem(o)));
-        // Pmgr.state.users.forEach(o => appendTo("#users", createUserItem(o)));
-
-        // // y añadimos manejadores para los eventos de los elementos recién creados
-        // // botones de borrar películas
-        // document.querySelectorAll(".iucontrol.movie button.rm").forEach(b =>
-        //     b.addEventListener('click', e => {
-        //         const id = e.target.dataset.id; // lee el valor del atributo data-id del boton
-        //         Pmgr.rmMovie(id).then(update);
-        //     }));
-        // // botones de editar películas
-        // document.querySelectorAll(".iucontrol.movie button.edit").forEach(b =>
-        //     b.addEventListener('click', e => {
-        //         const id = e.target.dataset.id; // lee el valor del atributo data-id del boton
-        //         const movie = Pmgr.resolve(id);
-        //         const formulario = document.querySelector("#movieEditForm");
-        //         for (let [k, v] of Object.entries(movie)) {
-        //             // rellenamos el formulario con los valores actuales
-        //             const input = formulario.querySelector(`input[name="${k}"]`);
-        //             if (input) input.value = v;
-        //         }
-
-        //         modalEditMovie.show(); // ya podemos mostrar el formulario
-        //     }));
-        // // botones de evaluar películas
-        // document.querySelectorAll(".iucontrol.movie button.rate").forEach(b =>
-        //     b.addEventListener('click', e => {
-        //         const id = e.target.dataset.id; // lee el valor del atributo data-id del boton
-        //         const formulario = document.querySelector("#movieRateForm");
-        //         const prev = Pmgr.state.ratings.find(r => r.movie == id && r.user == userId);
-        //         if (prev) {
-        //             // viejo: copia valores
-        //             formulario.querySelector("input[name=id]").value = prev.id;
-        //             const input = formulario.querySelector(`input[value="${prev.rating}"]`);
-        //             if (input) {
-        //                 input.checked;
-        //             }
-        //             // lanza un envento para que se pinten las estrellitas correctas
-        //             // see https://stackoverflow.com/a/2856602/15472
-        //             if ("createEvent" in document) {
-        //                 const evt = document.createEvent("HTMLEvents");
-        //                 evt.initEvent("change", false, true);
-        //                 input.dispatchEvent(evt);
-        //             } else {
-        //                 input.fireEvent("onchange");
-        //             }
-        //             formulario.querySelector("input[name=labels]").value = prev.labels;
-        //         } else {
-        //             // nuevo
-        //             formulario.reset();
-        //             formulario.querySelector("input[name=id]").value = -1;
-        //         }
-        //         formulario.querySelector("input[name=movie]").value = id;
-        //         formulario.querySelector("input[name=user]").value = userId;
-        //         modalRateMovie.show(); // ya podemos mostrar el formulario
-        //     }));
-        // botones de borrar grupos
-=======
         state.movies.forEach(movie => appendTo('#home_row', createMovieItem(movie)));
         state.groups.forEach(group => appendTo('#group_row', createGroupItem(group)));
         state.users.forEach(user => appendTo('#user_list', createUserItem(user)));
@@ -540,7 +385,6 @@
         update_profile(currentUser);
 
         // botones de borrar grupos AQUI SI
->>>>>>> 5ec5f906
         document.querySelectorAll(".iucontrol.group button.rm").forEach(b =>
             b.addEventListener('click', e => Pmgr.rmGroup(e.target.dataset.id).then(update)));
 
