--- conflicted
+++ resolved
@@ -173,27 +173,8 @@
         </div>
     </div>
 
-    <!-- pseudoview of profile -->
-<<<<<<< HEAD
     <div id="profile_view" class="d-none filmy_view row justify-content-center mt-3">
-=======
-    <div id="profile_view" class="d-none filmy_view">
-        <div id="title_profile" class="h1"> </div>
-        <form class="row g-3 needs-validation" novalidate>
-        <div class="col-12"></div>
-        <div id="id_profile" class="col-md-4"> </div>
-        <div id="user_profile" class="col-md-4"> </div>
-        <div id="password_profile" class="col-md-4"></div>
-        <div id="role_profile" class="col-md-4"></div>
-        <div id="groups_profile" class="col-md-4"></div>
-        <!--<button class="btn btn-primary" type="submit">Save Changes</button> -->
-        </form>
-        <button id="edit_profileb" type="button" class="btn btn-primary">Edit</button>
-        <button id="save_profileb" type="button" class="btn btn-primary" disabled>Save Changes</button>
 
-        <div id="test_profile"> </div>
-
->>>>>>> 4583c038
     </div>
 
 
