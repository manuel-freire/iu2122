<!doctype html>
<html lang="en">

<head>
    <!-- Required meta tags -->
    <meta charset="utf-8">
    <meta name="viewport" content="width=device-width, initial-scale=1">

    <!-- Bootstrap CSS -->
    <link rel="stylesheet" href="css/bootstrap_dark.css">
    <link rel="stylesheet" href="css/custom.css">
    <link rel="stylesheet" href="css/filmy.css">

    <!-- Esto aparece como título de la ventana o pestaña en el navegador: cámbialo -->
    <title>Filmy</title>
</head>

<body>

    <!-- barra de navegación -->

    <nav id="main_nav" class="navbar navbar-expand-lg navbar-light bg-light">
        <div class="container-fluid">
            <a id="nav_home" class="navbar-brand nav_input" href="#" data-id="home">Filmy</a>
            <button class="navbar-toggler" type="button" data-bs-toggle="collapse"
                data-bs-target="#navbarSupportedContent" aria-controls="navbarSupportedContent" aria-expanded="false"
                aria-label="Toggle navigation">
                <span class="navbar-toggler-icon"></span>
            </button>
            <div class="collapse navbar-collapse" id="navbarSupportedContent">
                <div class="navbar-nav me-auto mb-2 mb-lg-0">
                    <a class="nav-link nav_input" href="#" data-id="groups">Groups</a>
                    <a class="nav-link nav_input" href="#" data-id="users">Users</a>
                    <a class="nav-link nav_input" href="#" data-id="help">Help</a>
                </div>
                <form class="d-flex">
                    <!-- <input class="form-control me-2" type="search" placeholder="Search" aria-label="Search">
                    <button class="btn btn-outline-success" type="submit">Search</button> -->
                    <a class="nav-link nav_input" href="#" data-id="search">Search🔎</a>
                </form>
                <div class="navbar-nav mb-2 mb-lg-0">
                    <a id="profile_nav" class="nav-link nav_input" href="#" data-id="profile">Profile</a>
                </div>
            </div>
        </div>
    </nav>


    <!-- pseudoview of home -->
<<<<<<< HEAD
    <div id="home_view" class=" filmy_view mx-6 container-fluid">
=======
    <div id="home_view" class="filmy_view mx-6 container-fluid">
>>>>>>> 382e8318
        <div id="home_row" class="row">
        </div>
    </div>

    <!-- pseudoview of groups -->
    <div id="group_view" class="d-none filmy_view">
        <div id="group_row" class="row">
        </div>
    </div>

    <!-- pseudoview of users -->
    <div id="user_view" class="d-none filmy_view row justify-content-center mt-3">

        <div id="center_users" class="col-md-6 align-items-stretch mb-3">

            <div id="user_form_container" class="mb-4">
                <input type="email" class="form-control" id="exampleFormControlInput1" placeholder="name@example.com">
            </div>

            <div id="user_list" class="list-group">
                <!-- List of users -->
            </div>

        </div>

        <div class=" d-flex flex-row-reverse p-5 fixed-bottom">
            <button type="button" class="btn btn-outline-success">Create user</button>
        </div>
    </div>

    <!-- pseudoview of help -->
    <div id="help_view" class="d-none filmy_view">
        <nav>
            <div class="nav nav-tabs" id="nav-tab" role="tablist">
                <button class="nav-link active" id="nav-home-tab" data-bs-toggle="tab" data-bs-target="#nav-home"
                    type="button" role="tab" aria-controls="nav-home" aria-selected="true">Groups</button>
                <button class="nav-link" id="nav-profile-tab" data-bs-toggle="tab" data-bs-target="#nav-profile"
                    type="button" role="tab" aria-controls="nav-profile" aria-selected="false">Users</button>
                <button class="nav-link" id="nav-contact-tab" data-bs-toggle="tab" data-bs-target="#nav-contact"
                    type="button" role="tab" aria-controls="nav-contact" aria-selected="false">Contact</button>
            </div>
        </nav>
        <div class="tab-content" id="nav-tabContent">
            <div class="tab-pane fade show active" id="nav-home" role="tabpanel" aria-labelledby="nav-home-tab">En
                groups encontraremos los miembros pertenecientes a un grupo y lo podremos editar o eliminar</div>
            <div class="tab-pane fade" id="nav-profile" role="tabpanel" aria-labelledby="nav-profile-tab">Users</div>
            <div class="tab-pane fade" id="nav-contact" role="tabpanel" aria-labelledby="nav-contact-tab">Contacto :
                ejemplo@ejemplo.com</div>
        </div>
    </div>

    <!-- pseudoview of search -->
    <div id="search_view" class="d-none filmy_view">
        <div class="container">
            <div class="row">
                <div class="col">
                    <div class="search-forms">
                        <label for="film-id">ID</label>
                        <input type="number" id="identifier" name="identifier" min="1" max="5000" step="1" />
                    </div>
                    <div class="search-forms">
                        <label for="film-name">Name</label>
                        <input type="text" id="filmname" name="filmname" />
                    </div>
                    <div class="search-forms">
                        <label for="film-director">Director</label>
                        <input type="text" id="filmdirector" name="filmdirector" />
                    </div>
                </div>

                <div class="col">
                    <div class="search-forms">
                        <button class="btn btn-secondary dropdown-toggle" type="button" id="dropdownMenuButton1"
                            data-bs-toggle="dropdown" aria-expanded="false">
                            Select a group tag
                        </button>
                        <ul class="dropdown-menu" aria-labelledby="dropdownMenuButton1">
                            <li><a class="dropdown-item" href="#">Action</a></li>
                            <li><a class="dropdown-item" href="#">Another action</a></li>
                            <li><a class="dropdown-item" href="#">Something else here</a></li>
                        </ul>
                    </div>
                    <div class="search-forms">
                        <button class="btn btn-secondary dropdown-toggle" type="button" id="dropdownMenuButton1"
                            data-bs-toggle="dropdown" aria-expanded="false">
                            Select a tag
                        </button>
                        <ul class="dropdown-menu" aria-labelledby="dropdownMenuButton1">
                            <li><a class="dropdown-item" href="#">Action</a></li>
                            <li><a class="dropdown-item" href="#">Another action</a></li>
                            <li><a class="dropdown-item" href="#">Something else here</a></li>
                        </ul>
                    </div>
                    <div class="search-forms">
                        <button class="btn btn-secondary dropdown-toggle" type="button" id="dropdownMenuButton1"
                            data-bs-toggle="dropdown" aria-expanded="false">
                            Order by
                        </button>
                        <ul class="dropdown-menu" aria-labelledby="dropdownMenuButton1">
                            <li><a class="dropdown-item" href="#">Action</a></li>
                            <li><a class="dropdown-item" href="#">Another action</a></li>
                            <li><a class="dropdown-item" href="#">Something else here</a></li>
                        </ul>
                    </div>
                </div>
                <div class="col">
                    <div class="search-forms">
                        <label for="film-year">Year</label>
                        <input type="number" id="year" name="year" min="1950" max="2021" step="1" />
                    </div>
                    <div class="search-forms">
                        <label for="film-minutes">Minutes</label>
                        <input type="number" id="minutes" name="minutes" min="1950" max="2021" step="1" />
                    </div>
                    <div class="search-forms">
                        <label for="film-rating">Rating</label>
                        <input type="text" id="rating" name="rating" />
                    </div>
                </div>
            </div>
        </div>
        <div id="search-results">
        </div>
    </div>

    <div id="profile_view" class="d-none filmy_view row justify-content-center mt-3">

    </div>



    <!-- JavaScript -->

    <!-- Bootstrap -->
    <script src="js/bootstrap.bundle-5.1.3.js"></script>

    <!-- todos los scripts de interaccion, aqui -->
    <script src="js/pmgr.js" type="module"></script>

    <script src="js/filmy.js" type="module"></script>

</body>

</html><|MERGE_RESOLUTION|>--- conflicted
+++ resolved
@@ -47,11 +47,8 @@
 
 
     <!-- pseudoview of home -->
-<<<<<<< HEAD
     <div id="home_view" class=" filmy_view mx-6 container-fluid">
-=======
-    <div id="home_view" class="filmy_view mx-6 container-fluid">
->>>>>>> 382e8318
+
         <div id="home_row" class="row">
         </div>
     </div>
