--- conflicted
+++ resolved
@@ -1,315 +1,289 @@
-<!doctype html>
-<html lang="en">
-
-<head>
-    <!-- Required meta tags -->
-    <meta charset="utf-8">
-    <meta name="viewport" content="width=device-width, initial-scale=1">
-
-    <!-- Bootstrap CSS -->
-    <link rel="stylesheet" href="css/bootstrap-5.1.3.css">
-    <link rel="stylesheet" href="css/custom.css">
-    <link rel="stylesheet" href="css/filmy.css">
-
-    <!-- Esto aparece como título de la ventana o pestaña en el navegador: cámbialo -->
-    <title>Filmy</title>
-</head>
-
-<body>
-
-    <!-- Modal para dar un rating a una película -->
-    <div class="modal fade" id="movieRate" tabindex="-1" aria-labelledby="movieRateLabel" aria-hidden="true">
-<<<<<<< HEAD
-=======
-        <div class="modal-dialog">
-            <div class="modal-content">
-                <div class="modal-header">
-                    <h5 class="modal-title" id="movieRateLabel">Evaluando película</h5>
-                    <button type="button" class="btn-close" data-bs-dismiss="modal" aria-label="Close"></button>
-                </div>
-                <div class="modal-body">
-                    <form class="row" id="movieRateForm">
-                        <input type="hidden" name="id">
-                        <input type="hidden" name="movie">
-                        <input type="hidden" name="user">
-                        <!-- llenar desde JS -->
-                        <div class="col-md-12">
-                            <input type="text" class="form-control" name="labels" placeholder="Etiquetas" required>
-                        </div>
-                        <div class="col-md-6">
-                            <fieldset class="estrellitas">
-                                <label title="Atómico - 5 estrellas">
-                                        <input type="radio" name="rating" value="5" />
-                                    </label>
-
-                                <label title="Muy buena - 4 estrellas">
-                                        <input type="radio" name="rating" value="4" />
-                                    </label>
-
-                                <label title="Pasable - 3 estrellas">
-                                        <input type="radio" name="rating" value="3" />
-                                    </label>
-
-                                <label title="Más bien mala - 2 estrellas">
-                                        <input type="radio" name="rating" value="2" />
-                                    </label>
-
-                                <label title="Horrible - 1 estrella">
-                                        <input type="radio" name="rating" value="1" />
-                                    </label>
-                            </fieldset>
-                        </div>
-                        <button style="display: none" type="submit">Invisible, sólo para validación</button>
-                    </form>
-                </div>
-                <div class="modal-footer">
-                    <button type="button" class="btn btn-secondary" data-bs-dismiss="modal">Cancelar</button>
-                    <button type="button" class="btn btn-primary edit">Guardar cambios</button>
-                </div>
-            </div>
-        </div>
-    </div>
-
-    <!-- Modal para editar películas -->
-    <div class="modal fade" id="movieEdit" tabindex="-1" aria-labelledby="movieEditLabel" aria-hidden="true">
->>>>>>> b446e6e2
-        <div class="modal-dialog">
-            <div class="modal-content">
-                <div class="modal-header">
-                    <h5 class="modal-title" id="movieRateLabel">Evaluando película</h5>
-                    <button type="button" class="btn-close" data-bs-dismiss="modal" aria-label="Close"></button>
-                </div>
-                <div class="modal-body">
-                    <form class="row" id="movieRateForm">
-                        <input type="hidden" name="id">
-                        <input type="hidden" name="movie">
-                        <input type="hidden" name="user">
-                        <!-- llenar desde JS -->
-<<<<<<< HEAD
-                        <div class="col-md-12">
-                            <input type="text" class="form-control" name="labels" placeholder="Etiquetas" required>
-                        </div>
-                        <div class="col-md-6">
-                            <fieldset class="estrellitas">
-                                <label title="Atómico - 5 estrellas">
-                                    <input type="radio" name="rating" value="5" />
-                                </label>
-=======
-                        <div class="col-md-6">
-                            <input type="text" class="form-control" name="name" placeholder="Título" required>
-                        </div>
-                        <div class="col-md-6">
-                            <input type="text" class="form-control" name="imdb" placeholder="ID en IMDB (ej.: tt1234567)" required pattern="tt[0-9]+">
-                        </div>
->>>>>>> b446e6e2
-
-                                <label title="Muy buena - 4 estrellas">
-                                    <input type="radio" name="rating" value="4" />
-                                </label>
-
-                                <label title="Pasable - 3 estrellas">
-                                    <input type="radio" name="rating" value="3" />
-                                </label>
-
-                                <label title="Más bien mala - 2 estrellas">
-                                    <input type="radio" name="rating" value="2" />
-                                </label>
-
-                                <label title="Horrible - 1 estrella">
-                                    <input type="radio" name="rating" value="1" />
-                                </label>
-                            </fieldset>
-                        </div>
-                        <button style="display: none" type="submit">Invisible, sólo para validación</button>
-                    </form>
-                </div>
-                <div class="modal-footer">
-                    <button type="button" class="btn btn-secondary" data-bs-dismiss="modal">Cancelar</button>
-                    <button type="button" class="btn btn-primary edit">Guardar cambios</button>
-                </div>
-            </div>
-        </div>
-    </div>
-
-<<<<<<< HEAD
-    <!-- Modal para editar películas -->
-    <div class="modal fade" id="movieEdit" tabindex="-1" aria-labelledby="movieEditLabel" aria-hidden="true">
-        <div class="modal-dialog">
-            <div class="modal-content">
-                <div class="modal-header">
-                    <h5 class="modal-title" id="movieEditLabel">Editando película</h5>
-                    <button type="button" class="btn-close" data-bs-dismiss="modal" aria-label="Close"></button>
-=======
-    <!-- barra de navegación -->
-    <nav class="navbar navbar-expand-lg navbar-light bg-light">
-        <div class="container-fluid">
-            <!-- nombre del sitio; es un enlace que lleva a la página ppal -->
-            <a class="navbar-brand" href="#">IU 2021-22</a>
-            <!-- menu hamburguesa si no cabe todo -->
-            <button class="navbar-toggler" type="button" data-bs-toggle="collapse" data-bs-target="#navbarSupportedContent" aria-controls="navbarSupportedContent" aria-expanded="false" aria-label="Toggle navigation">
-                <span class="navbar-toggler-icon"></span>
-            </button>
-
-            <div class="collapse navbar-collapse" id="navbarSupportedContent">
-                <ul class="navbar-nav mr-auto">
-                    <li class="nav-item active">
-                        <a class="nav-link" href="#">Home <span class="sr-only">(current)</span></a>
-                    </li>
-                    <li class="nav-item">
-                        <a class="nav-link" href="#">Link</a>
-                    </li>
-                    <li class="nav-item dropdown">
-                        <a class="nav-link dropdown-toggle" href="#" id="navbarDropdown" role="button" data-toggle="dropdown" aria-haspopup="true" aria-expanded="false">
-                            Dropdown
-                        </a>
-                        <div class="dropdown-menu" aria-labelledby="navbarDropdown">
-                            <a class="dropdown-item" href="#">Action</a>
-                            <a class="dropdown-item" href="#">Another action</a>
-                            <div class="dropdown-divider"></div>
-                            <a class="dropdown-item" href="#">Something else here</a>
-                        </div>
-                    </li>
-                    <li class="nav-item">
-                        <a class="nav-link disabled" href="#" tabindex="-1" aria-disabled="true">Disabled</a>
-                    </li>
-                </ul>
-            </div>
-        </div>
-    </nav>
-
-    <!-- container-fluid expande el contenedor para que ocupe todo el espacio disponible -->
-    <div class="container-fluid">
-        <div class="row">
-            <!-- panel lateral, demostrando acordeones (secciones expansibles) -->
-            <div class="col-sm-4 iulist">
-                <div class="row">
-                    <div class="col-auto">
-                        <h2>Peliculas </h2>
-                    </div>
-                    <div class="col input-group mb-3">
-                        <input type="search" class="form-control" id="movieSearch" placeholder="palabras del título" aria-describedby="searchMovieLabel">
-                        <span class="input-group-text" id="searchMovieLabel">🔍</span>
-                    </div>
-                </div>
-                <div class="accordion" id="movies">
->>>>>>> b446e6e2
-                </div>
-                <div class="modal-body">
-                    <form class="row" id="movieEditForm">
-                        <input type="hidden" name="id">
-                        <!-- llenar desde JS -->
-                        <div class="col-md-6">
-                            <input type="text" class="form-control" name="name" placeholder="Título" required>
-                        </div>
-                        <div class="col-md-6">
-                            <input type="text" class="form-control" name="imdb"
-                                placeholder="ID en IMDB (ej.: tt1234567)" required pattern="tt[0-9]+">
-                        </div>
-
-                        <div class="col-md-4">
-                            <input type="text" class="form-control" name="director" placeholder="Director" required>
-                        </div>
-                        <div class="col-md-8">
-                            <input type="text" class="form-control" name="actors" placeholder="Actores" required>
-                        </div>
-
-                        <div class="col-md-4">
-                            <input type="number" class="form-control" name="year" placeholder="Año de estreno"
-                                min="1800" max="2022" required>
-                        </div>
-                        <div class="col-md-8">
-                            <input type="number" class="form-control" name="minutes" placeholder="Duración en minutos"
-                                min="0" max="600" required>
-                        </div>
-                        <button style="display: none" type="submit">Invisible, sólo para validación</button>
-                    </form>
-                </div>
-                <div class="modal-footer">
-                    <button type="button" class="btn btn-secondary" data-bs-dismiss="modal">Cancelar</button>
-                    <button type="button" class="btn btn-primary edit">Guardar cambios</button>
-                </div>
-            </div>
-        </div>
-    </div>
-
-    <!-- barra de navegación -->
-
-    <nav class="navbar navbar-expand-lg navbar-light bg-light">
-        <div class="container-fluid">
-            <a id="nav_home" class="navbar-brand nav_input" href="#" data-id="home">Filmy</a>
-            <button class="navbar-toggler" type="button" data-bs-toggle="collapse"
-                data-bs-target="#navbarSupportedContent" aria-controls="navbarSupportedContent" aria-expanded="false"
-                aria-label="Toggle navigation">
-                <span class="navbar-toggler-icon"></span>
-            </button>
-            <div class="collapse navbar-collapse" id="navbarSupportedContent">
-                <div class="navbar-nav me-auto mb-2 mb-lg-0">
-                    <a class="nav-link nav_input" href="#" data-id="groups">Groups</a>
-                    <a class="nav-link nav_input" href="#" data-id="users">Users</a>
-                    <a class="nav-link nav_input" href="#" data-id="help">Help</a>
-                </div>
-                <form class="d-flex">
-                    <!-- <input class="form-control me-2" type="search" placeholder="Search" aria-label="Search">
-                    <button class="btn btn-outline-success" type="submit">Search</button> -->
-                    <a class="nav-link nav_input" href="#" data-id="search">Search🔎</a>
-                </form>
-                <div class="navbar-nav mb-2 mb-lg-0">
-                    <a class="nav-link nav_input" href="#" data-id="profile">Profile</a>
-                </div>
-            </div>
-        </div>
-    </nav>
-
-
-    <!-- pseudoview of home -->
-    <div id="home_view" class="filmy_view mx-6 container-fluid">
-        <div id="home_row" class="row">
-        </div>
-    </div>
-
-    <!-- pseudoview of groups -->
-    <div id="group_view" class="d-none filmy_view">
-        <div id="group_row" class="row">
-        </div>
-    </div>
-
-    <!-- pseudoview of users -->
-    <div id="user_view" class="d-none filmy_view">        
-        <div id="user_list" class="list-group">
-
-        </div>
-    </div>
-
-    <!-- pseudoview of help -->
-    <div id="help_view" class="d-none filmy_view">
-        Hello, im the help_view
-    </div>
-
-     <!-- pseudoview of search -->
-     <div id="search_view" class="d-none filmy_view">
-        <div id="search-container">
-            
-        </div>
-    </div>
-
-    <!-- pseudoview of profile -->
-    <div id="profile_view" class="d-none filmy_view">
-        <button id="profile_button"></button>
-        <div id="test_profile"> </div>
-    </div>
-
-
-
-    <!-- JavaScript -->
-
-    <!-- Bootstrap -->
-    <script src="js/bootstrap.bundle-5.1.3.js"></script>
-
-    <!-- todos los scripts de interaccion, aqui -->
-    <script src="js/pmgr.js" type="module"></script>
-
-    <script src="js/filmy.js" type="module"></script>
-
-</body>
-
+<!doctype html>
+<html lang="en">
+
+<head>
+    <!-- Required meta tags -->
+    <meta charset="utf-8">
+    <meta name="viewport" content="width=device-width, initial-scale=1">
+
+    <!-- Bootstrap CSS -->
+    <link rel="stylesheet" href="css/bootstrap-5.1.3.css">
+    <link rel="stylesheet" href="css/custom.css">
+    <link rel="stylesheet" href="css/filmy.css">
+
+    <!-- Esto aparece como título de la ventana o pestaña en el navegador: cámbialo -->
+    <title>Filmy</title>
+</head>
+
+<body>
+
+    <!-- Modal para dar un rating a una película -->
+    <div class="modal fade" id="movieRate" tabindex="-1" aria-labelledby="movieRateLabel" aria-hidden="true">
+        <div class="modal-dialog">
+            <div class="modal-content">
+                <div class="modal-header">
+                    <h5 class="modal-title" id="movieRateLabel">Evaluando película</h5>
+                    <button type="button" class="btn-close" data-bs-dismiss="modal" aria-label="Close"></button>
+                </div>
+                <div class="modal-body">
+                    <form class="row" id="movieRateForm">
+                        <input type="hidden" name="id">
+                        <input type="hidden" name="movie">
+                        <input type="hidden" name="user">
+                        <!-- llenar desde JS -->
+                        <div class="col-md-12">
+                            <input type="text" class="form-control" name="labels" placeholder="Etiquetas" required>
+                        </div>
+                        <div class="col-md-6">
+                            <fieldset class="estrellitas">
+                                <label title="Atómico - 5 estrellas">
+                                        <input type="radio" name="rating" value="5" />
+                                    </label>
+
+                                <label title="Muy buena - 4 estrellas">
+                                        <input type="radio" name="rating" value="4" />
+                                    </label>
+
+                                <label title="Pasable - 3 estrellas">
+                                        <input type="radio" name="rating" value="3" />
+                                    </label>
+
+                                <label title="Más bien mala - 2 estrellas">
+                                        <input type="radio" name="rating" value="2" />
+                                    </label>
+
+                                <label title="Horrible - 1 estrella">
+                                        <input type="radio" name="rating" value="1" />
+                                    </label>
+                            </fieldset>
+                        </div>
+                        <button style="display: none" type="submit">Invisible, sólo para validación</button>
+                    </form>
+                </div>
+                <div class="modal-footer">
+                    <button type="button" class="btn btn-secondary" data-bs-dismiss="modal">Cancelar</button>
+                    <button type="button" class="btn btn-primary edit">Guardar cambios</button>
+                </div>
+            </div>
+        </div>
+    </div>
+
+    <!-- Modal para editar películas -->
+    <div class="modal fade" id="movieEdit" tabindex="-1" aria-labelledby="movieEditLabel" aria-hidden="true">
+        <div class="modal-dialog">
+            <div class="modal-content">
+                <div class="modal-header">
+                    <h5 class="modal-title" id="movieRateLabel">Evaluando película</h5>
+                    <button type="button" class="btn-close" data-bs-dismiss="modal" aria-label="Close"></button>
+                </div>
+                <div class="modal-body">
+                    <form class="row" id="movieRateForm">
+                        <input type="hidden" name="id">
+                        <input type="hidden" name="movie">
+                        <input type="hidden" name="user">
+                        <!-- llenar desde JS -->
+                        <div class="col-md-6">
+                            <input type="text" class="form-control" name="name" placeholder="Título" required>
+                        </div>
+                        <div class="col-md-6">
+                            <input type="text" class="form-control" name="imdb" placeholder="ID en IMDB (ej.: tt1234567)" required pattern="tt[0-9]+">
+                        </div>
+                                <label title="Muy buena - 4 estrellas">
+                                    <input type="radio" name="rating" value="4" />
+                                </label>
+
+                                <label title="Pasable - 3 estrellas">
+                                    <input type="radio" name="rating" value="3" />
+                                </label>
+
+                                <label title="Más bien mala - 2 estrellas">
+                                    <input type="radio" name="rating" value="2" />
+                                </label>
+
+                                <label title="Horrible - 1 estrella">
+                                    <input type="radio" name="rating" value="1" />
+                                </label>
+                            </fieldset>
+                        </div>
+                        <button style="display: none" type="submit">Invisible, sólo para validación</button>
+                    </form>
+                </div>
+                <div class="modal-footer">
+                    <button type="button" class="btn btn-secondary" data-bs-dismiss="modal">Cancelar</button>
+                    <button type="button" class="btn btn-primary edit">Guardar cambios</button>
+                </div>
+            </div>
+        </div>
+    </div>
+    <!-- barra de navegación -->
+    <nav class="navbar navbar-expand-lg navbar-light bg-light">
+        <div class="container-fluid">
+            <!-- nombre del sitio; es un enlace que lleva a la página ppal -->
+            <a class="navbar-brand" href="#">IU 2021-22</a>
+            <!-- menu hamburguesa si no cabe todo -->
+            <button class="navbar-toggler" type="button" data-bs-toggle="collapse" data-bs-target="#navbarSupportedContent" aria-controls="navbarSupportedContent" aria-expanded="false" aria-label="Toggle navigation">
+                <span class="navbar-toggler-icon"></span>
+            </button>
+
+            <div class="collapse navbar-collapse" id="navbarSupportedContent">
+                <ul class="navbar-nav mr-auto">
+                    <li class="nav-item active">
+                        <a class="nav-link" href="#">Home <span class="sr-only">(current)</span></a>
+                    </li>
+                    <li class="nav-item">
+                        <a class="nav-link" href="#">Link</a>
+                    </li>
+                    <li class="nav-item dropdown">
+                        <a class="nav-link dropdown-toggle" href="#" id="navbarDropdown" role="button" data-toggle="dropdown" aria-haspopup="true" aria-expanded="false">
+                            Dropdown
+                        </a>
+                        <div class="dropdown-menu" aria-labelledby="navbarDropdown">
+                            <a class="dropdown-item" href="#">Action</a>
+                            <a class="dropdown-item" href="#">Another action</a>
+                            <div class="dropdown-divider"></div>
+                            <a class="dropdown-item" href="#">Something else here</a>
+                        </div>
+                    </li>
+                    <li class="nav-item">
+                        <a class="nav-link disabled" href="#" tabindex="-1" aria-disabled="true">Disabled</a>
+                    </li>
+                </ul>
+            </div>
+        </div>
+    </nav>
+
+    <!-- container-fluid expande el contenedor para que ocupe todo el espacio disponible -->
+    <div class="container-fluid">
+        <div class="row">
+            <!-- panel lateral, demostrando acordeones (secciones expansibles) -->
+            <div class="col-sm-4 iulist">
+                <div class="row">
+                    <div class="col-auto">
+                        <h2>Peliculas </h2>
+                    </div>
+                    <div class="col input-group mb-3">
+                        <input type="search" class="form-control" id="movieSearch" placeholder="palabras del título" aria-describedby="searchMovieLabel">
+                        <span class="input-group-text" id="searchMovieLabel">🔍</span>
+                    </div>
+                </div>
+                <div class="accordion" id="movies">
+                </div>
+                <div class="modal-body">
+                    <form class="row" id="movieEditForm">
+                        <input type="hidden" name="id">
+                        <!-- llenar desde JS -->
+                        <div class="col-md-6">
+                            <input type="text" class="form-control" name="name" placeholder="Título" required>
+                        </div>
+                        <div class="col-md-6">
+                            <input type="text" class="form-control" name="imdb"
+                                placeholder="ID en IMDB (ej.: tt1234567)" required pattern="tt[0-9]+">
+                        </div>
+
+                        <div class="col-md-4">
+                            <input type="text" class="form-control" name="director" placeholder="Director" required>
+                        </div>
+                        <div class="col-md-8">
+                            <input type="text" class="form-control" name="actors" placeholder="Actores" required>
+                        </div>
+
+                        <div class="col-md-4">
+                            <input type="number" class="form-control" name="year" placeholder="Año de estreno"
+                                min="1800" max="2022" required>
+                        </div>
+                        <div class="col-md-8">
+                            <input type="number" class="form-control" name="minutes" placeholder="Duración en minutos"
+                                min="0" max="600" required>
+                        </div>
+                        <button style="display: none" type="submit">Invisible, sólo para validación</button>
+                    </form>
+                </div>
+                <div class="modal-footer">
+                    <button type="button" class="btn btn-secondary" data-bs-dismiss="modal">Cancelar</button>
+                    <button type="button" class="btn btn-primary edit">Guardar cambios</button>
+                </div>
+            </div>
+        </div>
+    </div>
+
+    <!-- barra de navegación -->
+
+    <nav class="navbar navbar-expand-lg navbar-light bg-light">
+        <div class="container-fluid">
+            <a id="nav_home" class="navbar-brand nav_input" href="#" data-id="home">Filmy</a>
+            <button class="navbar-toggler" type="button" data-bs-toggle="collapse"
+                data-bs-target="#navbarSupportedContent" aria-controls="navbarSupportedContent" aria-expanded="false"
+                aria-label="Toggle navigation">
+                <span class="navbar-toggler-icon"></span>
+            </button>
+            <div class="collapse navbar-collapse" id="navbarSupportedContent">
+                <div class="navbar-nav me-auto mb-2 mb-lg-0">
+                    <a class="nav-link nav_input" href="#" data-id="groups">Groups</a>
+                    <a class="nav-link nav_input" href="#" data-id="users">Users</a>
+                    <a class="nav-link nav_input" href="#" data-id="help">Help</a>
+                </div>
+                <form class="d-flex">
+                    <!-- <input class="form-control me-2" type="search" placeholder="Search" aria-label="Search">
+                    <button class="btn btn-outline-success" type="submit">Search</button> -->
+                    <a class="nav-link nav_input" href="#" data-id="search">Search🔎</a>
+                </form>
+                <div class="navbar-nav mb-2 mb-lg-0">
+                    <a class="nav-link nav_input" href="#" data-id="profile">Profile</a>
+                </div>
+            </div>
+        </div>
+    </nav>
+
+
+    <!-- pseudoview of home -->
+    <div id="home_view" class="filmy_view mx-6 container-fluid">
+        <div id="home_row" class="row">
+        </div>
+    </div>
+
+    <!-- pseudoview of groups -->
+    <div id="group_view" class="d-none filmy_view">
+        <div id="group_row" class="row">
+        </div>
+    </div>
+
+    <!-- pseudoview of users -->
+    <div id="user_view" class="d-none filmy_view">        
+        <div id="user_list" class="list-group">
+
+        </div>
+    </div>
+
+    <!-- pseudoview of help -->
+    <div id="help_view" class="d-none filmy_view">
+        Hello, im the help_view
+    </div>
+
+     <!-- pseudoview of search -->
+     <div id="search_view" class="d-none filmy_view">
+        <div id="search-container">
+            
+        </div>
+    </div>
+
+    <!-- pseudoview of profile -->
+    <div id="profile_view" class="d-none filmy_view">
+        <button id="profile_button"></button>
+        <div id="test_profile"> </div>
+    </div>
+
+
+
+    <!-- JavaScript -->
+
+    <!-- Bootstrap -->
+    <script src="js/bootstrap.bundle-5.1.3.js"></script>
+
+    <!-- todos los scripts de interaccion, aqui -->
+    <script src="js/pmgr.js" type="module"></script>
+
+    <script src="js/filmy.js" type="module"></script>
+
+</body>
+
 </html>