--- conflicted
+++ resolved
@@ -286,7 +286,6 @@
           </div>
     </div>
 
-<<<<<<< HEAD
      <!-- pseudoview of search -->
      <div id="search_view" class="d-none filmy_view">
         <div class="container">
@@ -355,12 +354,6 @@
             </div>
           </div>
         <div id="search-results">
-=======
-    <!-- pseudoview of search -->
-    <div id="search_view" class="d-none filmy_view">
-        <div id="search-container">
->>>>>>> 128d64bc
-
         </div>
     </div>
 
