--- conflicted
+++ resolved
@@ -1,4 +1,3 @@
-<<<<<<< HEAD
 /* usa este fichero para personalizar tus vistas */
 
 .iuthumb {
@@ -89,7 +88,6 @@
 
 
 /** fin CSS para controles de estrellas */
-=======
 /* usa este fichero para personalizar tus vistas */
 
 .iuthumb {
@@ -147,5 +145,4 @@
 .iucontrol button {
     border: 1px solid lightblue;
     border-radius: 10px;
-}
->>>>>>> 1f24e1bd
+}